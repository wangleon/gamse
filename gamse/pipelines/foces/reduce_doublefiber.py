import os
import re
import logging
logger = logging.getLogger(__name__)

import numpy as np
import astropy.io.fits as fits
import scipy.interpolate as intp
import matplotlib.pyplot as plt

from ...echelle.imageproc import combine_images
from ...echelle.trace import find_apertures, load_aperture_set
from ...echelle.flat import (get_fiber_flat, mosaic_flat_auto, mosaic_images,
                             mosaic_spec)
from ...echelle.extract import extract_aperset
from ...echelle.wlcalib import (wlcalib, recalib, select_calib_from_database,
                                get_time_weight, find_caliblamp_offset,
                                reference_spec_wavelength,
                                reference_pixel_wavelength,
                                reference_self_wavelength,
                                combine_fiber_cards,
                                combine_fiber_spec,
                                combine_fiber_identlist,
                                )
from ...echelle.background import (find_background, simple_debackground,
                                   get_single_background, get_xdisp_profile,
                                   BackgroundLight,
                                   find_best_background,
                                   select_background_from_database)
from ...utils.obslog import parse_num_seq
from ..common import FormattedInfo
from .common import (obslog_columns, print_wrapper, get_mask, get_bias,
                     correct_overscan, TraceFigure, BackgroudFigure)
from .flat import (smooth_aperpar_A, smooth_aperpar_k, smooth_aperpar_c,
                   smooth_aperpar_bkg)

def reduce_doublefiber(config, logtable):
    """Data reduction for multiple-fiber configuration.
    Args:
        config (:class:`configparser.ConfigParser`): The configuration of
            reduction.
        logtable (:class:`astropy.table.Table`): The observing log.
<<<<<<< HEAD
=======

>>>>>>> 18c0c4ae
    """

    # extract keywords from config file
    section = config['data']
    rawdata     = section.get('rawdata')
    statime_key = section.get('statime_key')
    exptime_key = section.get('exptime_key')
    direction   = section.get('direction')
    # if mulit-fiber, get fiber offset list from config file
    fiber_offsets = [float(v) for v in section.get('fiberoffset').split(',')]
    section = config['reduce']
    midproc     = section.get('midproc')
    onedspec    = section.get('onedspec')
    report      = section.get('report')
    mode        = section.get('mode')
    fig_format  = section.get('fig_format')
    oned_suffix = section.get('oned_suffix')

    # create folders if not exist
    if not os.path.exists(report):   os.mkdir(report)
    if not os.path.exists(onedspec): os.mkdir(onedspec)
    if not os.path.exists(midproc):  os.mkdir(midproc)

    # initialize printing infomation
    pinfo1 = FormattedInfo(obslog_columns, ['frameid', 'fileid', 'imgtype',
                'object', 'exptime', 'obsdate', 'nsat', 'q95'])
    pinfo2 = pinfo1.add_columns([('overscan', 'float', '{:^8s}', '{1:8.2f}')])

    # define a fiber splitting function
    def get_fiberobj_lst(string):
        object_lst = [s.strip() for s in string.split('|')]
        fiberobj_lst = list(filter(lambda v: len(v[1])>0,
                                    enumerate(object_lst)))
        return fiberobj_lst

    n_fiber = 2

    ################################ parse bias ################################
    bias, bias_card_lst, n_bias, bias_overstd = get_bias(config, logtable)

    ######################### find flat groups #################################
    print('*'*10 + 'Parsing Flat Fieldings' + '*'*10)

    # initialize flat_groups for multi-fibers
    flat_groups = {chr(ifiber+65): {} for ifiber in range(n_fiber)}
    # flat_groups = {'A':{'flat_M': [fileid1, fileid2, ...],
    #                     'flat_N': [fileid1, fileid2, ...]}
    #                'B':{'flat_M': [fileid1, fileid2, ...],
    #                     'flat_N': [fileid1, fileid2, ...]}}

    for logitem in logtable:
        fiberobj_lst = [v.strip() for v in logitem['object'].split('|')]

        if n_fiber > len(fiberobj_lst):
            continue

        for ifiber in range(n_fiber):
            fiber = chr(ifiber+65)
            objname = fiberobj_lst[ifiber].lower().strip()
            if re.match('^flat[\s\S]*', objname):
                # the object name of the channel matches "flat ???"
            
                # check the lengthes of names for other channels
                # if this list has no elements (only one fiber) or has no
                # names, this frame is a single-channel flat
                other_lst = [name for i, name in enumerate(fiberobj_lst)
                                    if i != ifiber and len(name)>0]
                if len(other_lst)>0:
                    # this frame is not a single chanel flat. Skip
                    continue

                # find a proper name (flatname) for this flat
                if objname=='flat':
                    # no special names given, use exptime
                    flatname = '{:g}'.format(logitem['exptime'])
                else:
                    # flatname is given. replace space with "_"
                    # remove "flat" before the objectname. e.g.,
                    # "Flat Red" becomes "Red" 
                    char = objname[4:].strip()
                    flatname = char.replace(' ','_')
            
                # add flatname to flat_groups
                if flatname not in flat_groups[fiber]:
                    flat_groups[fiber][flatname] = []
                flat_groups[fiber][flatname].append(logitem)

    '''
    # print the flat_groups
    for ifiber in range(n_fiber):
        fiber = chr(ifiber+65)
        print(fiber)
        for flatname, item_lst in flat_groups[fiber].items():
            print(flatname)
            for item in item_lst:
                print(fiber, flatname, item['fileid'], item['exptime'])
    '''
    ################# Combine the flats and trace the orders ###################
    flat_data_lst = {fiber: {} for fiber in sorted(flat_groups.keys())}
    flat_mask_lst = {fiber: {} for fiber in sorted(flat_groups.keys())}
    flat_norm_lst = {fiber: {} for fiber in sorted(flat_groups.keys())}
    flat_sens_lst = {fiber: {} for fiber in sorted(flat_groups.keys())}
    flat_spec_lst = {fiber: {} for fiber in sorted(flat_groups.keys())}
    flat_dsum_lst = {fiber: {} for fiber in sorted(flat_groups.keys())}
    flat_info_lst = {fiber: {} for fiber in sorted(flat_groups.keys())}
    aperset_lst   = {fiber: {} for fiber in sorted(flat_groups.keys())}

    # first combine the flats
    for fiber, fiber_flat_lst in sorted(flat_groups.items()):
        for flatname, item_lst in sorted(fiber_flat_lst.items()):
            nflat = len(item_lst)       # number of flat fieldings

            flat_filename = os.path.join(midproc,
                    'flat_{}_{}.fits'.format(fiber, flatname))
            aperset_filename = os.path.join(midproc,
                    'trace_flat_{}_{}.trc'.format(fiber, flatname))
            aperset_regname = os.path.join(midproc,
                    'trace_flat_{}_{}.reg'.format(fiber, flatname))
            trace_figname = os.path.join(report,
                    'trace_flat_{}_{}.{}'.format(fiber, flatname, fig_format))

            # get flat_data and mask_array for each flat group
            if mode=='debug' and os.path.exists(flat_filename) \
                and os.path.exists(aperset_filename):
                # read flat data and mask array
                hdu_lst = fits.open(flat_filename)
                flat_data = hdu_lst[0].data
                flat_mask = hdu_lst[1].data
                flat_norm = hdu_lst[2].data
                flat_sens = hdu_lst[3].data
                flat_spec = hdu_lst[4].data
                flat_dsum = hdu_lst[5].data
                exptime   = hdu_lst[0].header[exptime_key]
                hdu_lst.close()
                aperset = load_aperture_set(aperset_filename)
            else:
                # if the above conditions are not satisfied, comine each flat
                data_lst = []
                head_lst = []
                exptime_lst = []

                print('* Combine {} Flat Images: {}'.format(nflat, flat_filename))
                print(' '*2 + pinfo2.get_separator())
                print(' '*2 + pinfo2.get_title())
                print(' '*2 + pinfo2.get_separator())

                for i_item, logitem in enumerate(item_lst):
                    # read each individual flat frame
                    filename = os.path.join(rawdata, logitem['fileid']+'.fits')
                    data, head = fits.getdata(filename, header=True)
                    exptime_lst.append(head[exptime_key])
                    if data.ndim == 3:
                        data = data[0,:,:]
                    mask = get_mask(data)

                    # generate the mask for all images
                    sat_mask = (mask&4>0)
                    bad_mask = (mask&2>0)
                    if i_item == 0:
                        allmask = np.zeros_like(mask, dtype=np.int16)
                    allmask += sat_mask

                    # correct overscan for flat
                    data, card_lst, overmean, overstd = correct_overscan(
                                                        data, mask, direction)
                    # head['BLANK'] is only valid for integer arrays.
                    if 'BLANK' in head:
                        del head['BLANK']
                    for key, value in card_lst:
                        head.append((key, value))

                    # correct bias for flat, if has bias
                    if bias is None:
                        message = 'No bias. skipped bias correction'
                    else:
                        data = data - bias
                        message = 'Bias corrected'
                    logger.info(message)

                    # print info
                    string = pinfo2.get_format().format(logitem, overmean)
                    print(' '*2 + print_wrapper(string, logitem))

                    data_lst.append(data)

                print(' '*2 + pinfo2.get_separator())
                
                if nflat == 1:
                    flat_data = data_lst[0]
                    flat_dsum = data_lst[0]
                else:
                    data_lst = np.array(data_lst)
                    flat_data = combine_images(data_lst,
                                    mode       = 'mean',
                                    upper_clip = 10,
                                    maxiter    = 5,
                                    maskmode   = (None, 'max')[nflat>3],
                                    )
                    flat_dsum = combine_images(data_lst,
                                    mode       = 'sum',
                                    upper_clip = 10,
                                    maxiter    = 5,
                                    maskmode   = (None, 'max')[nflat>3],
                                    )

                # get mean exposure time and write it to header
                head = fits.Header()
                exptime = np.array(exptime_lst).mean()
                head[exptime_key]                         = exptime
                head['HIERARCH GAMSE FLAT CONTENT IMAGE'] = 'Pixelwise MEAN of all files'
                head['HIERARCH GAMSE FLAT FIBER']         = fiber
                head['HIERARCH GAMSE FLAT NFILE']         = int(nflat)   

                # find saturation mask
                sat_mask = allmask > nflat/2.
                flat_mask = np.int16(sat_mask)*4 + np.int16(bad_mask)*2

                # get exposure time normalized flats
                flat_norm = flat_data/exptime

                # create the trace figure
                tracefig = TraceFigure()

                # if debackground before detecting the orders, then we lose the 
                # ability to detect the weak blue orders.
                #xnodes = np.arange(0, flat_data.shape[1], 200)
                #flat_dbkg = simple_debackground(flat_data, flat_mask, xnodes,
                # smooth=5)
                #aperset = find_apertures(flat_dbkg, flat_mask,
                section = config['reduce.trace']
                aperset = find_apertures(flat_data, flat_mask,
                            scan_step  = section.getint('scan_step'),
                            minimum    = section.getfloat('minimum'),
                            separation = section.get('separation'),
                            align_deg  = section.getint('align_deg'),
                            filling    = section.getfloat('filling'),
                            degree     = section.getint('degree'),
                            display    = section.getboolean('display'),
                            fig        = tracefig,
                            )

                # save the trace figure
                tracefig.adjust_positions()
                title = 'Trace for {}'.format(flat_filename)
                tracefig.suptitle(title, fontsize=15)
                tracefig.savefig(trace_figname)

                aperset.save_txt(aperset_filename)
                color = {'A':'green','B':'yellow'}[fiber]
                aperset.save_reg(aperset_regname, fiber=fiber, color=color)

                # do flat fielding
                # prepare the output midproc figures in debug mode
                if mode=='debug':
                    figname = 'flat_aperpar_{}_{}_%03d.{}'.format(
                                fiber, flatname, fig_format)
                    fig_aperpar = os.path.join(report, figname)
                else:
                    fig_aperpar = None

                # prepare the name for slit figure
                figname = 'slit_flat_{}_{}.{}'.format(
                            fiber, flatname, fig_format)
                fig_slit = os.path.join(report, figname)

                # prepare the name for slit file
                fname = 'slit_flat_{}_{}.dat'.format(fiber, flatname)
                slit_file = os.path.join(midproc, fname)

                section = config['reduce.flat']

                flat_sens, flat_spec = get_fiber_flat(
                            data            = flat_data,
                            mask            = flat_mask,
                            apertureset     = aperset,
                            slit_step       = section.getint('slit_step'),
                            nflat           = nflat,
                            q_threshold     = section.getfloat('q_threshold'),
                            smooth_A_func   = smooth_aperpar_A,
                            smooth_k_func   = smooth_aperpar_k,
                            smooth_c_func   = smooth_aperpar_c,
                            smooth_bkg_func = smooth_aperpar_bkg,
                            fig_aperpar     = fig_aperpar,
                            fig_overlap     = None,
                            fig_slit        = fig_slit,
                            slit_file       = slit_file,
                            )
                            
                head1 = fits.Header()
                head1['HIERARCH GAMSE FLAT CONTENT IMAGE'] = 'Mask'
                head2 = fits.Header()      
                head2['HIERARCH GAMSE FLAT CONTENT IMAGE'] = 'Normalised pixelwise MEAN of all files'
                head3 = fits.Header()      
                head3['HIERARCH GAMSE FLAT CONTENT IMAGE'] = 'Sensitivity map'
                head4 = fits.Header()      
                head4['HIERARCH GAMSE FLAT CONTENT TABLE'] = 'Extracted flux per order'
                head5 = fits.Header()      
                head5['HIERARCH GAMSE FLAT CONTENT IMAGE'] = 'Pixelwise SUM of all files'
                
                # pack results and save to fits
                hdu_lst = fits.HDUList([
                            fits.PrimaryHDU(flat_data, head ),
                            fits.ImageHDU(flat_mask,   head1),
                            fits.ImageHDU(flat_norm,   head2),
                            fits.ImageHDU(flat_sens,   head3),
                            fits.BinTableHDU(flat_spec,head4),
                            fits.ImageHDU(flat_dsum,   head5),
                            ])
                hdu_lst.writeto(flat_filename, overwrite=True)

            '''
            # correct background for flat
            fig_sec = os.path.join(report,
                    'bkg_flat_{}_{}_sec.{}'.format(fiber, flatname, fig_format))
            section = config['reduce.background']
            stray = find_background(data, mask,
                    aperturesets = aperset,
                    ncols        = section.getint('ncols'),
                    distance     = section.getfloat('distance'),
                    yorder       = section.getint('yorder'),
                    fig_section  = fig_sec,
                    )
            flat_dbkg = flat_data - stray
            # plot stray light of flat
            fig_stray = os.path.join(report,
                        'bkg_flat_{}_{}_stray.{}'.format(
                        fiber, flatname, fig_format))
            plot_background_aspect1(flat_data, stray, fig_stray)
            # extract 1d spectrum of flat
            section = config['reduce.extract']
            spectra1d = extract_aperset(flat_dbkg, mask,
                            apertureset = aperset,
                            lower_limit = section.getfloat('lower_limit'),
                            upper_limit = section.getfloat('upper_limit'),
                        )
            '''

            # append the flat data and mask
            flat_data_lst[fiber][flatname] = flat_data
            flat_mask_lst[fiber][flatname] = flat_mask
            flat_norm_lst[fiber][flatname] = flat_norm
            flat_sens_lst[fiber][flatname] = flat_sens
            flat_spec_lst[fiber][flatname] = flat_spec
            flat_dsum_lst[fiber][flatname] = flat_dsum
            flat_info_lst[fiber][flatname] = {'exptime': exptime}
            aperset_lst[fiber][flatname]   = aperset

            # continue to the next colored flat
        # continue to the next fiber

    ############################# Mosaic Flats #################################
    flat_file = os.path.join(midproc, 'flat.fits')
    trac_file = os.path.join(midproc, 'trace.trc')
    treg_file = os.path.join(midproc, 'trace.reg')

    # master aperset is a dict of {fiber: aperset}.
    master_aperset = {}

    for ifiber in range(n_fiber):
        fiber = chr(ifiber+65)
        fiber_flat_lst = flat_groups[fiber]

        # determine the mosaiced flat filename
        flat_fiber_file = os.path.join(midproc,
                            'flat_{}.fits'.format(fiber))
        trac_fiber_file = os.path.join(midproc,
                            'trace_{}.trc'.format(fiber))
        treg_fiber_file = os.path.join(midproc,
                            'trace_{}.reg'.format(fiber))

        if len(fiber_flat_lst) == 1:
            # there's only ONE "color" of flat
            flatname = list(fiber_flat_lst)[0]

            # copy the flat fits
            fname = 'flat_{}_{}.fits'.format(fiber, flatname)
            oriname = os.path.join(midproc, fname)
            shutil.copyfile(oriname, flat_fiber_file)

            '''
            # copy the trc file
            if multi_fiber:
                oriname = 'trace_flat_{}_{}.trc'.format(fiber, flatname)
            else:
                oriname = 'trace_flat_{}.trc'.format(flatname)
            shutil.copyfile(os.path.join(midproc, oriname), trac_fiber_file)
            # copy the reg file
            if multi_fiber:
                oriname = 'trace_flat_{}_{}.reg'.format(fiber, flatname)
            else:
                oriname = 'trace_flat_{}.reg'.format(flatname)
            shutil.copyfile(os.path.join(midproc, oriname), treg_fiber_file)
            '''

            flat_sens = flat_sens_lst[fiber][flatname]
    
            # no need to mosaic aperset
            master_aperset[fiber] = list(aperset_lst[fiber].values())[0]
        else:
            # mosaic apertures
            section = config['reduce.flat']
            # determine the mosaic order
            name_lst = sorted(flat_info_lst[fiber],
                        key=lambda x: flat_info_lst[fiber].get(x)['exptime'])

            master_aperset[fiber] = mosaic_flat_auto(
                    aperture_set_lst = aperset_lst[fiber],
                    max_count        = section.getfloat('mosaic_maxcount'),
                    name_lst         = name_lst,
                    )
            # mosaic original flat images
            flat_data = mosaic_images(flat_data_lst[fiber],
                                        master_aperset[fiber])
            # mosaic flat mask images
            flat_mask = mosaic_images(flat_mask_lst[fiber],
                                        master_aperset[fiber])
            # mosaic exptime-normalized flat images
            flat_norm = mosaic_images(flat_norm_lst[fiber],
                                        master_aperset[fiber])
            # mosaic sensitivity map
            flat_sens = mosaic_images(flat_sens_lst[fiber],
                                        master_aperset[fiber])
            # mosaic 1d spectra of flats
            flat_spec = mosaic_spec(flat_spec_lst[fiber],
                                        master_aperset[fiber])
            # mosaic summed flat images
            flat_dsum = mosaic_images(flat_dsum_lst[fiber],
                                        master_aperset[fiber])

            # change contents of several lists
            flat_data_lst[fiber] = flat_data
            flat_mask_lst[fiber] = flat_mask
            flat_norm_lst[fiber] = flat_norm
            flat_sens_lst[fiber] = flat_sens
            flat_spec_lst[fiber] = flat_spec
            flat_dsum_lst[fiber] = flat_dsum
    
            head  = fits.Header()
            head ['HIERARCH GAMSE CONTENT IMAGE'] = 'Pixelwise MEAN of all files'
            head ['HIERARCH GAMSE FLAT FIBER']         = fiber
            for expt in fiber_flat_lst.keys():
                keyword = 'HIERARCH GAMSE FLAT ' + str(expt)+'s ' + 'NFILE'
                head [keyword]         = len(fiber_flat_lst[expt])  
                
            head1 = fits.Header()
            head1['HIERARCH GAMSE FLAT CONTENT IMAGE'] = 'Mask'
            head2 = fits.Header()      
            head2['HIERARCH GAMSE FLAT CONTENT IMAGE'] = 'Normalised pixelwise MEAN of all files'
            head3 = fits.Header()      
            head3['HIERARCH GAMSE FLAT CONTENT IMAGE'] = 'Sensitivity map'
            head4 = fits.Header()      
            head4['HIERARCH GAMSE FLAT CONTENT TABLE'] = 'Extracted flux per order'
            head5 = fits.Header()      
            head5['HIERARCH GAMSE FLAT CONTENT IMAGE'] = 'Pixelwise SUM of all files'
    
            # pack and save to fits file
            hdu_lst = fits.HDUList([
                        fits.PrimaryHDU(flat_data, head ),
                        fits.ImageHDU(flat_mask,   head1),
                        fits.ImageHDU(flat_norm,   head2),
                        fits.ImageHDU(flat_sens,   head3),
                        fits.BinTableHDU(flat_spec,head4),
                        fits.ImageHDU(flat_dsum,   head5),
                        ])
            hdu_lst.writeto(flat_fiber_file, overwrite=True)

        # align different fibers
        if ifiber == 0:
            ref_aperset = master_aperset[fiber]
        else:
            # find the postion offset (yshift) relative to the first fiber ("A")
            # the postion offsets are identified by users in the config file.
            # the first one (index=0) is shift of fiber B. second one is C...
            yshift = fiber_offsets[ifiber-1]
            offset = master_aperset[fiber].find_aper_offset(
                        ref_aperset, yshift=yshift)

            # print and logging
            message = 'fiber {}, aperture offset = {}'.format(fiber, offset)
            print(message)
            logger.info(message)

            # correct the aperture offset
            master_aperset[fiber].shift_aperture(-offset)

            # also correct the aperture number in flatspec
            flat_spec_lst[fiber]['aperture'] -= offset

    # save the mosaic, offset-corrected aperset to txt files
    for fiber, aperset in sorted(master_aperset.items()):
        # save as .trc file
        fname = 'trace_{}.trc'.format(fiber)
        outfilename = os.path.join(midproc, fname)
        aperset.save_txt(outfilename)
        message = '{} Apertures for fiber {} saved to "{}"'.format(
                    len(aperset), fiber, outfilename)
        logger.info(message)
        print(message)

        # save as .reg file
        fname = 'trace_{}.reg'.format(fiber)
        outfilename = os.path.join(midproc, fname)
        color = {'A': 'green', 'B': 'yellow'}[fiber]
        aperset.save_reg(outfilename, fiber=fiber, color=color)

    # find all the aperture list for all fibers
    allmax_aper = -99
    allmin_aper = 999
    for ifiber in range(n_fiber):
        fiber = chr(ifiber+65)
        allmax_aper = max(allmax_aper, max(master_aperset[fiber]))
        allmin_aper = min(allmin_aper, min(master_aperset[fiber]))

    # pack all aperloc into a single list
    all_aperloc_lst = []
    for ifiber in range(n_fiber):
        fiber = chr(ifiber+65)
        aperset = master_aperset[fiber]
        for aper, aperloc in aperset.items():
            x, y = aperloc.get_position()
            center = aperloc.get_center()
            all_aperloc_lst.append([fiber, aper, aperloc, center])

    # mosaic flat map
    sorted_aperloc_lst = sorted(all_aperloc_lst, key=lambda x:x[3])
    h, w = flat_data.shape
    master_flatdata = np.ones_like(flat_data)
    master_flatmask = np.ones_like(flat_mask)
    master_flatnorm = np.ones_like(flat_norm)
    master_flatsens = np.ones_like(flat_sens)
    master_flatdsum = np.zeros_like(flat_dsum)
    yy, xx = np.mgrid[:h, :w]
    prev_line = np.zeros(w)
    for i in np.arange(len(sorted_aperloc_lst)-1):
        fiber, aper, aperloc, center = sorted_aperloc_lst[i]
        x, y = aperloc.get_position()
        next_fiber, _, next_aperloc, _ = sorted_aperloc_lst[i+1]
        next_x, next_y = next_aperloc.get_position()
        next_line = np.int32(np.round((y + next_y)/2.))
        #print(fiber, aper, center, prev_line, next_line)
        mask = (yy >= prev_line)*(yy < next_line)
        master_flatdata[mask] = flat_data_lst[fiber][mask]
        master_flatmask[mask] = flat_mask_lst[fiber][mask]
        master_flatnorm[mask] = flat_norm_lst[fiber][mask]
        master_flatsens[mask] = flat_sens_lst[fiber][mask]
        master_flatdsum[mask] = flat_dsum_lst[fiber][mask]
        prev_line = next_line
    # parse the last order
    mask = yy >= prev_line
    master_flatdata[mask] = flat_data_lst[next_fiber][mask]
    master_flatmask[mask] = flat_mask_lst[next_fiber][mask]
    master_flatnorm[mask] = flat_norm_lst[next_fiber][mask]
    master_flatsens[mask] = flat_sens_lst[next_fiber][mask]
    master_flatdsum[mask] = flat_dsum_lst[next_fiber][mask]

    head  = fits.Header()
    head ['HIERARCH GAMSE FLAT CONTENT IMAGE'] = 'Mosaic pixelwise MEAN of all files'
    for ifiber in range(n_fiber):
        fiber = chr(ifiber+65)
        fiber_flat_lst = flat_groups[fiber]
        for expt in fiber_flat_lst.keys():
            keyword = 'HIERARCH GAMSE FLAT FIBER ' +fiber+' '+str(expt)+'s '+'NFILE'
            head [keyword]         = len(fiber_flat_lst[expt])  

    head1 = fits.Header()  
    head1['HIERARCH GAMSE FLAT CONTENT IMAGE'] = 'Mosaic Mask'
    head2 = fits.Header()  
    head2['HIERARCH GAMSE FLAT CONTENT IMAGE'] = 'Mosaic norm. pixelwise MEAN of all files'
    head3 = fits.Header()  
    head3['HIERARCH GAMSE FLAT CONTENT IMAGE'] = 'Mosaic sensitivity map'
    head4 = fits.Header()  
    head4['HIERARCH GAMSE FLAT CONTENT IMAGE'] = 'Mosaic sensitivity map'
    head5 = fits.Header()  
    head5['HIERARCH GAMSE FLAT CONTENT IMAGE'] = 'Mosaic pixelwise SUM of all files'

    hdu_lst = fits.HDUList([
                fits.PrimaryHDU(master_flatdata,  head ),
                fits.ImageHDU(master_flatmask,    head1),
                fits.ImageHDU(master_flatnorm,    head2),
                fits.ImageHDU(master_flatsens,    head3),
                fits.ImageHDU(master_flatdsum,    head4),
                ])
    hdu_lst.writeto(flat_file, overwrite=True)


    ############################## Extract ThAr ################################

    # get the data shape
    ny, nx = flat_sens.shape

    # define dtype of 1-d spectra for all fibers
    types = [
            ('aperture',     np.int16),
            ('order',        np.int16),
            ('points',       np.int16),
            ('wavelength',   (np.float64, nx)),
            ('flux_sum',     (np.float32, nx)),
            ('flux_sum_err', (np.float32, nx)),
            ('flux_sum_mask',(np.int16,   nx)),
            ('flux_opt',     (np.float32, nx)),
            ('flux_opt_err', (np.float32, nx)),
            ('flux_opt_mask',(np.int16,   nx)),
            ('flux_raw',     (np.float32, nx)),
            ('flat',         (np.float32, nx)),
            ('background',   (np.float32, nx)),
            ]
    names, formats = list(zip(*types))
    spectype = np.dtype({'names': names, 'formats': formats})

    calib_lst = {}
    # calib_lst is a hierarchical dict of calibration results
    # calib_lst = {
    #       'frameid1': {'A': calib_dict1, 'B': calib_dict2, ...},
    #       'frameid2': {'A': calib_dict1, 'B': calib_dict2, ...},
    #       ... ...
    #       }

    def filter_thar(logitem):
        fiberobj_lst = get_fiberobj_lst(logitem['object'])
        newlst = list(filter(lambda v: v[1].lower()=='thar', fiberobj_lst))
        return len(newlst) == len(fiberobj_lst)

    thar_items = list(filter(filter_thar, logtable))

    count_thar = 0
    for logitem in thar_items:
        # logitem alias
        frameid = logitem['frameid']
        fileid  = logitem['fileid']
        imgtype = logitem['imgtype']
        obj     = logitem['object']
        exptime = logitem['exptime']

        # prepare message prefix
        logger_prefix = 'FileID: {} - '.format(fileid)
        screen_prefix = '    - '

        fiberobj_lst = get_fiberobj_lst(logitem['object'])
        obj_lst = list(map(lambda s:s.strip(), obj.split('|')))

        # now all objects in fiberobj_lst must be thar

        count_thar += 1
        message = ('FileID: {} ({}) OBJECT: {{{}}} - wavelength '
                   'identification'.format(fileid, imgtype, '|'.join(obj_lst)))
        logger.info(message)
        print('\n'+message)

        filename = os.path.join(rawdata, fileid+'.fits')
        data, head = fits.getdata(filename, header=True)
        if data.ndim == 3:
            data = data[0,:,:]
        mask = get_mask(data)

        head.append(('HIERARCH GAMSE CCD GAIN', 1.0))
        # correct overscan for ThAr
        data, card_lst, overmean, overstd = correct_overscan(
                                            data, mask, direction)
        # head['BLANK'] is only valid for integer arrays.
        if 'BLANK' in head:
            del head['BLANK']
        for key, value in card_lst:
            head.append((key, value))

        message = 'Overscan corrected. Mean = {:.2f}'.format(overmean)
        logger.info(logger_prefix + message)
        print(screen_prefix + message)

        # correct bias for ThAr, if has bias
        if bias is None:
            message = 'No bias'
        else:
            data = data - bias
            message = 'Bias corrected. Mean = {:.2f}'.format(bias.mean())
        logger.info(logger_prefix + message)
        print(screen_prefix + message)

        head.append(('HIERARCH GAMSE BACKGROUND CORRECTED', False))

        # initialize data for all fibers
        all_spec      = {}
        all_cards     = {}
        all_identlist = {}
        fit_filter = lambda pix,order : (pix > 130) & (pix < 1950) & (order > 60) & (order < 150)

        for ifiber, objname in fiberobj_lst:
            fiber = chr(ifiber+65)
            objname = objname.lower()

            section = config['reduce.extract']
            spectra1d = extract_aperset(data, mask,
                        apertureset = master_aperset[fiber],
                        lower_limit = section.getfloat('lower_limit'),
                        upper_limit = section.getfloat('upper_limit'),
                        )
            head = master_aperset[fiber].to_fitsheader(head, fiber=fiber)

            # pack to a structured array
            spec = []
            #print(flat_spec_lst)
            for aper, item in sorted(spectra1d.items()):
                flux_sum = item['flux_sum']
                npoints = flux_sum.size
                # search for flat flux
                m = flat_spec_lst[fiber]['aperture']==aper
                flat_flux = flat_spec_lst[fiber][m][0]['flux']

                # pack to table
                spec.append((
                    aper,                                   # aperture
                    0,                                      # order
                    npoints,                                # npoints
                    np.zeros(npoints, dtype=np.float64),    # wavelength
                    flux_sum,                               # flux_sum
                    np.zeros(npoints, dtype=np.float32),    # flux_sum_err
                    np.zeros(npoints, dtype=np.int16),      # flux_sum_mask
                    np.zeros(npoints, dtype=np.float32),    # flux_opt
                    np.zeros(npoints, dtype=np.float32),    # flux_opt_err
                    np.zeros(npoints, dtype=np.int16),      # flux_opt_mask
                    np.zeros(npoints, dtype=np.float32),    # flux_raw
                    flat_flux,                              # flat
                    np.zeros(nx, dtype=np.float32),         # background
                    ))
            spec = np.array(spec, dtype=spectype)

            figname = 'wlcalib_{}_{}.{}'.format(fileid, fiber, fig_format)
            wlcalib_fig = os.path.join(report, figname)

            section = config['reduce.wlcalib']

            title = '{}.fits - Fiber {}'.format(fileid, fiber)

            if count_thar == 1:
                # this is the first ThAr frame in this observing run
                if section.getboolean('search_database'):
                    # find previouse calibration results
                    database_path = section.get('database_path')
                    database_path = os.path.expanduser(database_path)

                    message = ('Searching for archive wavelength calibration'
                               'file in "{}"'.format(database_path))
                    logger.info(logger_prefix + message)

                    ref_spec, ref_calib = select_calib_from_database(
                        database_path, statime_key, head[statime_key])

                    if ref_spec is None or ref_calib is None:

                        message = ('Did not find any archive wavelength'
                                   'calibration file')
                        logger.info(logger_prefix + message)

                        # if failed, pop up a calibration window and
                        # identify the wavelengths manually
                        calib = wlcalib(spec,
                            figfilename = wlcalib_fig,
                            title       = title,
                            linelist    = section.get('linelist'),
                            window_size = section.getint('window_size'),
                            xorder      = section.getint('xorder'),
                            yorder      = section.getint('yorder'),
                            maxiter     = section.getint('maxiter'),
                            clipping    = section.getfloat('clipping'),
                            q_threshold = section.getfloat('q_threshold'),
                            )
                    else:
                        # if success, run recalib
                        # determine the direction
                        message = 'Found archive wavelength calibration file'
                        logger.info(message)

                        ref_direction = ref_calib['direction']
                        aperture_k = ((-1, 1)[direction[1]==ref_direction[1]],
                                        None)[direction[1]=='?']
                        pixel_k = ((-1, 1)[direction[2]==ref_direction[2]],
                                    None)[direction[2]=='?']
                        # determine the name of the output figure during lamp
                        # shift finding.
                        if mode == 'debug':
                            figname1 = 'lamp_ccf_{:+2d}_{:+03d}.png'
                            figname2 = 'lamp_ccf_scatter.png'
                            fig_ccf     = os.path.join(report, figname1)
                            fig_scatter = os.path.join(report, figname2)
                        else:
                            fig_ccf = None
                            fig_scatter = None

                        result = find_caliblamp_offset(ref_spec, spec,
                                    aperture_k  = aperture_k,
                                    pixel_k     = pixel_k,
                                    fig_ccf     = fig_ccf,
                                    fig_scatter = fig_scatter,
                                    )
                        aperture_koffset = (result[0], result[1])
                        pixel_koffset    = (result[2], result[3])

                        #fig = plt.figure()
                        #ax = fig.gca()
                        #m1 = spec['aperture']==10
                        #ax.plot(spec[m1][0]['flux'])
                        #m2 = ref_spec['aperture']==9
                        #ax.plot(ref_spec[m2][0]['flux'])
                        #plt.show()

                        message = 'Aperture offset = {}; Pixel offset = {}'
                        message = message.format(aperture_koffset,
                                                 pixel_koffset)
                        logger.info(logger_prefix + message)
                        print(screen_prefix + message)

                        use = section.getboolean('use_prev_fitpar')
                        xorder      = (section.getint('xorder'), None)[use]
                        yorder      = (section.getint('yorder'), None)[use]
                        maxiter     = (section.getint('maxiter'), None)[use]
                        clipping    = (section.getfloat('clipping'), None)[use]
                        window_size = (section.getint('window_size'), None)[use]
                        q_threshold = (section.getfloat('q_threshold'), None)[use]

                        calib = recalib(spec,
                            figfilename      = wlcalib_fig,
                            title            = title,
                            ref_spec         = ref_spec,
                            linelist         = section.get('linelist'),
                            aperture_koffset = aperture_koffset,
                            pixel_koffset    = pixel_koffset,
                            ref_calib        = ref_calib,
                            xorder           = xorder,
                            yorder           = yorder,
                            maxiter          = maxiter,
                            clipping         = clipping,
                            window_size      = window_size,
                            q_threshold      = q_threshold,
                            direction        = direction,
                            fit_filter       = fit_filter,
                            )
                else:
                    message = 'No database searching. Identify lines manually'
                    logger.info(logger_prefix + message)

                    # do not search the database
                    calib = wlcalib(spec,
                        figfilename   = wlcalib_fig,
                        title         = title,
                        identfilename = section.get('ident_file', None),
                        linelist      = section.get('linelist'),
                        window_size   = section.getint('window_size'),
                        xorder        = section.getint('xorder'),
                        yorder        = section.getint('yorder'),
                        maxiter       = section.getint('maxiter'),
                        clipping      = section.getfloat('clipping'),
                        q_threshold   = section.getfloat('q_threshold'),
                        )

                # then use this ThAr as the reference
                ref_calib = calib
                ref_spec  = spec
            else:
                # for other ThArs, no aperture offset
                calib = recalib(spec,
                    figfilename      = wlcalib_fig,
                    title            = title,
                    ref_spec         = ref_spec,
                    linelist         = section.get('linelist'),
                    ref_calib        = ref_calib,
                    aperture_koffset = (1, 0),
                    pixel_koffset    = (1, 0),
                    xorder           = ref_calib['xorder'],
                    yorder           = ref_calib['yorder'],
                    maxiter          = ref_calib['maxiter'],
                    clipping         = ref_calib['clipping'],
                    window_size      = ref_calib['window_size'],
                    q_threshold      = ref_calib['q_threshold'],
                    direction        = direction,
                    fit_filter       = fit_filter,
                    )

            # add more infos in calib
            calib['fileid']   = fileid
            calib['date-obs'] = head[statime_key]
            calib['exptime']  = head[exptime_key]

            # reference the ThAr spectra
            spec, card_lst, identlist = reference_self_wavelength(spec, calib)

            # append all spec, card list and ident lists
            all_spec[fiber]      = spec
            all_cards[fiber]     = card_lst
            all_identlist[fiber] = identlist

            # save calib results and the oned spec for this fiber
            head_fiber = head.copy()
            for key,value in card_lst:
                key = 'HIERARCH GAMSE WLCALIB '+key
                head_fiber.append((key, value))
            hdu_lst = fits.HDUList([
                        fits.PrimaryHDU(header=head_fiber),
                        fits.BinTableHDU(spec),
                        fits.BinTableHDU(identlist),
                        ])
            fname = 'wlcalib.{}.{}.fits'.format(fileid, fiber)
            filename = os.path.join(midproc, fname)
            hdu_lst.writeto(filename, overwrite=True)

            # pack to calib_lst
            if frameid not in calib_lst:
                calib_lst[frameid] = {}
            calib_lst[frameid][fiber] = calib

        # fiber loop ends here
        # combine different fibers
        # combine cards for FITS header
        newcards = combine_fiber_cards(all_cards)
        # combine spectra
        newspec = combine_fiber_spec(all_spec)
        # combine ident line list
        newidentlist = combine_fiber_identlist(all_identlist)
        # append cards to fits header
        for key, value in newcards:
            key = 'HIERARCH GAMSE WLCALIB '+key
            head.append((key, value))
        # pack and save to fits
        hdu_lst = fits.HDUList([
                    fits.PrimaryHDU(header=head),
                    fits.BinTableHDU(newspec),
                    fits.BinTableHDU(newidentlist),
                    ])
        fname = '{}_{}.fits'.format(fileid, oned_suffix)
        filename = os.path.join(onedspec, fname)
        hdu_lst.writeto(filename, overwrite=True)

    # print fitting summary
    fmt_string = (' [{:3d}] {}'
                    ' - fiber {:1s} ({:4g} sec)'
                    ' - {:4d}/{:4d} RMS = {:7.5f}')
    for frameid, calib_fiber_lst in sorted(calib_lst.items()):
        for fiber, calib in sorted(calib_fiber_lst.items()):
            print(fmt_string.format(frameid, calib['fileid'], fiber,
                calib['exptime'], calib['nuse'], calib['ntot'], calib['std']))

    # print promotion and read input frameid list
    ref_frameid_lst  = {}
    ref_calib_lst    = {}
    ref_datetime_lst = {}
    for ifiber in range(n_fiber):
        fiber = chr(ifiber+65)

        while(True):
            string = input('Select References for fiber {}: '.format(fiber))
            print(string)
            ref_frameid_lst[fiber]  = []
            ref_calib_lst[fiber]    = []
            ref_datetime_lst[fiber] = []
            succ = True
            for s in string.split(','):
                print(s)
                s = s.strip()
                if len(s)>0 and s.isdigit() and int(s) in calib_lst:
                    frameid = int(s)
                    calib   = calib_lst[frameid]
                    ref_frameid_lst[fiber].append(frameid)
                    if fiber in calib:
                        usefiber = fiber
                    else:
                        usefiber = list(calib.keys())[0]
                        print(('Warning: no ThAr for fiber {}. '
                                'Use fiber {} instead').format(fiber, usefiber))
                    use_calib = calib[usefiber]
                    ref_calib_lst[fiber].append(use_calib)
                    ref_datetime_lst[fiber].append(use_calib['date-obs'])
                else:
                    print('Warning: "{}" is an invalid calib frame'.format(s))
                    succ = False
                    break
            if succ:
                break
            else:
                continue

    extracted_fileid_lst = []
    #################### Extract Spectra with Single Objects ###################

    # first round, find the images with only single objects. extract the
    # spectra, and save the background lights
    saved_bkg_lst = []

    for logitem in logtable:
        # logitem alias
        frameid = logitem['frameid']
        fileid  = logitem['fileid']
        imgtype = logitem['imgtype']
        obj     = logitem['object']
        exptime = logitem['exptime']

        # prepare message prefix
        logger_prefix = 'FileID: {} - '.format(fileid)
        screen_prefix = '    - '

        # remove the single objects but bias and dark. because they are also
        # appear to be "single" objects
        if obj.strip().lower() in ['bias', 'dark']:
            continue

        # split the object names and make obj_lst
        # obj_lst = ['hdxxx', 'comb'] or ['hd xxx', 'thar']
        obj_lst = [s.strip() for s in obj.split('|')]

        # remove images with multi-fibers
        fiberobj_lst = list(filter(lambda v: len(v[1])>0, enumerate(obj_lst)))
        if len(fiberobj_lst) != 1:
            continue
        ifiber, objname = fiberobj_lst[0]
        fiber = chr(ifiber+65)
        objname = objname.lower()

        # remove Flat and ThAr
        if objname in ['flat', 'thar']:
            continue

        filename = os.path.join(rawdata, fileid+'.fits')

        message = 'FileID: {} ({}) OBJECT: {{{}}} - start reduction'.format(
                    fileid, imgtype, '|'.join(obj_lst))
        logger.info(message)
        print('\n'+message)

        # read raw data
        data, head = fits.getdata(filename, header=True)
        if data.ndim == 3:
            data = data[0,:,:]
        mask = get_mask(data)

        head.append(('HIERARCH GAMSE CCD GAIN', 1.0))
        # correct overscan
        data, card_lst, overmean, overstd = correct_overscan(
                                            data, mask, direction)
        # head['BLANK'] is only valid for integer arrays.
        if 'BLANK' in head:
            del head['BLANK']
        for key, value in card_lst:
            head.append((key, value))

        message = 'Overscan corrected. Mean = {:.2f}'.format(overmean)
        logger.info(logger_prefix + message)
        print(screen_prefix + message)

        # correct bias
        if bias is None:
            message = 'No bias'
        else:
            data = data - bias
            message = 'Bias corrected. Mean = {:.2f}'.format(bias.mean())
        logger.info(logger_prefix + message)
        print(screen_prefix + message)

        # 2d image to extract the raw flux from 
        raw_data = 1.0 * data #to ensure that python really does a copy

        # creating the variance map to track the errors
        rons = overstd
        ronb = bias_overstd
        #print('rons: ',rons, 'ronb: ', ronb)
        bias_nfiles  = n_bias
        
        # Purley errors of the science frame
        variance_map = np.maximum(data,0) + rons**2
        
        # Adding the errors of the bias subtraction
        if config['reduce.bias'].getboolean('smooth'): 
            bias_smooth  = config['reduce.bias'].getfloat('smooth_sigma')
            # 2*np.pi*bias_smooth**2 -> is taking into account 
            # that the bias smoothing is a gaussian smoothing
            variance_map = variance_map + (ronb/np.sqrt(bias_nfiles* 2*np.pi*bias_smooth**2))**2
        else:
            variance_map = variance_map + (ronb/np.sqrt(bias_nfiles))**2
            
        # correct flat
        data = data/master_flatsens
        variance_map = variance_map/master_flatsens**2
        message = 'Flat field corrected'
        logger.info(logger_prefix + message)
        print(screen_prefix + message)

        # including the error of the sens.map corretion
        master_flatdsum_0 = 1.0*master_flatdsum  # bad hack for copying
        # making sure that not affected pixels (pixels with a value of 1) 
        # have no impact on the total error
        master_flatdsum_0[np.where(master_flatsens == 1.0)] = 1e99 
        variance_map = variance_map + data**2/master_flatdsum_0

        # get background lights
        background = get_single_background(data, master_aperset[fiber])

        data = data - background
        message = 'Background corrected. Max = {:.2f}; Mean = {:.2f}'.format(
                    background.max(), background.mean())
        logger.info(logger_prefix + message)
        print(screen_prefix + message)

        # get order brightness profile
        result = get_xdisp_profile(data, master_aperset[fiber])
        aper_num_lst, aper_pos_lst, aper_brt_lst = result

        # calibrate the wavelength of background
        # get weights for calib list
        weight_lst = get_time_weight(ref_datetime_lst[fiber], head[statime_key])

        ny, nx = data.shape
        pixel_lst = np.repeat(nx//2, aper_num_lst.size)

        # reference the wavelengths of background image
        orders, waves = reference_pixel_wavelength(pixel_lst, aper_num_lst,
                            ref_calib_lst[fiber], weight_lst)
        aper_ord_lst = orders
        aper_wav_lst = waves

        #if objname == 'comb':
        #    objtype = 'comb'
        #else:
        #    objtype = 'star'
        # pack to background list
        bkg_info = {
                    'fileid': fileid,
                    'fiber': fiber,
                    'object': objname,
                    #'objtype': objtype,
                    'exptime': exptime,
                    'date-obs': head[statime_key],
                    }
        bkg_obj = BackgroundLight(
                    info         = bkg_info,
                    header       = head,
                    data         = background,
                    aper_num_lst = aper_num_lst,
                    aper_ord_lst = aper_ord_lst,
                    aper_pos_lst = aper_pos_lst,
                    aper_brt_lst = aper_brt_lst,
                    aper_wav_lst = aper_wav_lst,
                    )
        # save to fits
        outfilename = os.path.join(midproc, 'bkg.{}.fits'.format(fileid))
        bkg_obj.savefits(outfilename)
        # pack to saved_bkg_lst
        saved_bkg_lst.append(bkg_obj)

        # extract 1d spectrum
        section = config['reduce.extract']
        all_spec  = {}   # use to pack final 1d spectrum
        lower_limits = {'A':section.getfloat('lower_limit'), 'B':4}
        upper_limits = {'A':section.getfloat('upper_limit'), 'B':4}

        lower_limit = lower_limits[fiber]
        upper_limit = upper_limits[fiber]
        apertureset = master_aperset[fiber]
        
        # extract 1d spectra of the object
        spectra1d = extract_aperset(data, mask,
                        apertureset = apertureset,
                        lower_limit = lower_limit,
                        upper_limit = upper_limit,
                    )
        message = '1D spectra of {} orders in fiber {} extracted'.format(
                   len(spectra1d), fiber)
        logger.info(logger_prefix + message)
        print(screen_prefix + message)
        
        # extract 1d error of the object
        error1d      = extract_aperset(variance_map, mask,
                        apertureset = apertureset,
                        lower_limit = lower_limit,
                        upper_limit = upper_limit,
                        variance    = True
                        )
        message = '1D error sum of {} orders in fiber {} extracted'.format(
                   len(error1d), fiber)
        logger.info(logger_prefix + message)
        print(screen_prefix + message)   
        
        # extract 1d raw flux summed up
        specraw1d = extract_aperset(raw_data, mask,
                    apertureset = apertureset,
                    lower_limit = lower_limit,
                    upper_limit = upper_limit,
                    )
        message   = '1D raw spectra of {} orders in fiber {} extracted'.format(
                   len(error1d), fiber)
        logger.info(logger_prefix + message)
        print(screen_prefix + message)   
            
        # extract 1d spectra for straylight/background light
        background1d = extract_aperset(background, mask,
                        apertureset = apertureset,
                        lower_limit = lower_limit,
                        upper_limit = upper_limit,
                        )
        message = '1D straylight of {} orders in fiber {} extracted'.format(
                   len(background1d), fiber)
        logger.info(logger_prefix + message)
        print(screen_prefix + message)

        prefix = 'HIERARCH GAMSE EXTRACTION FIBER {} '.format(fiber)
        head.append((prefix + 'LOWER LIMIT', lower_limit))
        head.append((prefix + 'UPPER LIMIT', upper_limit))

        # pack spectrum
        spec = []
        #print(flat_spec_lst)
        for aper, item in sorted(spectra1d.items()):
            flux_sum = item['flux_sum']
            # search for flat flux
            m = flat_spec_lst[fiber]['aperture']==aper
            flat_flux = flat_spec_lst[fiber][m][0]['flux']
            #read error/varriance and calc. error
            flux_err  = np.sqrt(error1d[aper]['flux_sum'])
            #read raw flux
            flux_raw  = specraw1d[aper]['flux_sum'] 
            
            item = (aper, 0, flux_sum.size,
                    np.zeros_like(flux_sum, dtype=np.float64), # wavelength
                    flux_sum,   # 1d flux summed up
                    flux_err,   # 1d error of flux summed up
                    np.zeros_like(flux_sum, dtype=np.float64), # flux_sum_mask only placeholder no real meaning
                    np.zeros_like(flux_sum, dtype=np.float64), # flux_opt      only placeholder no real meaning
                    np.zeros_like(flux_sum, dtype=np.float64), # flux_opt_err  only placeholder no real meaning
                    np.zeros_like(flux_sum, dtype=np.float64), # flux_opt_mask only placeholder no real meaning  
                    flux_raw,   # 1d flux raw                    
                    flat_flux,  # 1d spectra of smooth flat
                    background1d[aper]['flux_sum'],  # 1d sepctra of background
                    )
            spec.append(item)
        spec = np.array(spec, dtype=spectype)

        # wavelength calibration
        message = ('Wavelength calibration of fiber {}: weights={}').format(
                    fiber,
                    ','.join(['{:8.4f}'.format(w) for w in weight_lst])
                    )
        logger.info(logger_prefix + message)
        print(screen_prefix + message)

        spec, card_lst = reference_spec_wavelength(spec,
                            ref_calib_lst[fiber], weight_lst)
        all_spec[fiber] = spec
        #all_cards[fiber] = card_lst
        prefix = 'HIERARCH GAMSE WLCALIB FIBER {} '.format(fiber)
        for key, value in card_lst:
            head.append((prefix + key, value))

        #newcards = combine_fiber_cards(all_cards)
        newspec = combine_fiber_spec(all_spec)
        #for key, value in newcards:
        #    key = 'HIERARCH GAMSE WLCALIB '+key
        #    head.append((key, value))
        # pack and save to fits
        hdu_lst = fits.HDUList([
                    fits.PrimaryHDU(header=head),
                    fits.BinTableHDU(newspec),
                    ])
        fname = '{}_{}.fits'.format(fileid, oned_suffix)
        filename = os.path.join(onedspec, fname)
        hdu_lst.writeto(filename, overwrite=True)

        message = '1D spectra written to "{}"'.format(filename)
        logger.info(logger_prefix + message)
        print(screen_prefix + message)

        extracted_fileid_lst.append(fileid)

    ###################### Extract Other Spectra ###############################

    for logitem in logtable:
        # logitem alias
        frameid = logitem['frameid']
        fileid  = logitem['fileid']
        imgtype = logitem['imgtype']
        obj     = logitem['object']
        exptime = logitem['exptime']

        # prepare message prefix
        logger_prefix = 'FileID: {} - '.format(fileid)
        screen_prefix = '    - '

        if fileid in extracted_fileid_lst:
            continue

        # obj_lst = ['hdxxx', 'comb'] or ['hd xxx', 'thar']
        obj_lst = [s.strip() for s in obj.split('|')]

        fiberobj_lst = list(filter(lambda v: len(v[1])>0, enumerate(obj_lst)))

        if imgtype != 'sci' and obj_lst != ['comb', 'comb']:
            continue

        filename = os.path.join(rawdata, fileid+'.fits')

        message = 'FileID: {} ({}) OBJECT: {{{}}} - start reduction'.format(
                    fileid, imgtype, '|'.join(obj_lst))
        logger.info(message)
        print('\n'+message)

        # read raw data
        data, head = fits.getdata(filename, header=True)
        if data.ndim == 3:
            data = data[0,:,:]
        mask = get_mask(data)

        head.append(('HIERARCH GAMSE CCD GAIN', 1.0))
        # correct overscan
        data, card_lst, overmean, overstd = correct_overscan(
                                            data, mask, direction)
        # head['BLANK'] is only valid for integer arrays.
        if 'BLANK' in head:
            del head['BLANK']
        for key, value in card_lst:
            head.append((key, value))

        message = 'Overscan corrected. Mean = {:.2f}'.format(overmean)
        logger.info(logger_prefix + message)
        print(screen_prefix + message)

        # correct bias
        if bias is None:
            message = 'No bias'
        else:
            data = data - bias
            message = 'Bias corrected. Mean = {:.2f}'.format(bias.mean())
        logger.info(logger_prefix + message)
        print(screen_prefix + message)

        # 2d image to extract the raw flux from 
        raw_data = 1.0 * data #to ensure that python really does a copy

        # creating the variance map to track the errors
        rons = overstd
        ronb = bias_overstd
        #print('rons: ',rons, 'ronb: ', ronb)
        bias_nfiles  = n_bias
        
        # Purley errors of the science frame
        variance_map = np.maximum(data,0) + rons**2
        
        # Adding the errors of the bias subtraction
        if config['reduce.bias'].getboolean('smooth'): 
            bias_smooth  = config['reduce.bias'].getfloat('smooth_sigma')
            # 2*np.pi*bias_smooth**2 -> is taking into account 
            # that the bias smoothing is a gaussian smoothing
            variance_map = variance_map + (ronb/np.sqrt(bias_nfiles* 2*np.pi*bias_smooth**2))**2
        else:
            variance_map = variance_map + (ronb/np.sqrt(bias_nfiles))**2
        
        # correct flat
        data = data/master_flatsens
        variance_map = variance_map/master_flatsens**2
        message = 'Flat field corrected'
        logger.info(logger_prefix + message)
        print(screen_prefix + message)

        # including the error of the sens.map corretion
        master_flatdsum_0 = 1.0*master_flatdsum  # bad hack for copying
        # making sure that not affected pixels (pixels with a value of 1) 
        # have no impact on the total error
        master_flatdsum_0[np.where(master_flatsens == 1.0)] = 1e99 
        variance_map = variance_map + data**2/master_flatdsum_0

        # for DEBUG use
        '''
        fname = '{}_flt.fits'.format(fileid)
        filename = os.path.join(midproc, fname)
        fits.writeto(filename, data, overwrite=True)
        '''

        # background correction

        '''
        if len(fiberobj_lst)==1:
            section = config['reduce.background']
            ncols    = section.getint('ncols')
            distance = section.getfloat('distance')
            yorder   = section.getint('yorder')
            subtract = section.getboolean('subtract')
            excluded_frameids = section.get('excluded_frameids')
            excluded_frameids = parse_num_seq(excluded_frameids)
            
            if (subtract and frameid not in excluded_frameids) or \
               (not subtract and frameid in excluded_frameids):
            
                # find apertureset list for this item
                apersets = {}
                for (ifiber, objt) in fiberobj_lst:
                    fiber = chr(ifiber+65)
                    apersets[fiber] = master_aperset[fiber]
            
                figname = 'bkg_{}_sec.{}'.format(fileid, fig_format)
                fig_sec = os.path.join(report, figname)
            
                stray = find_background(data, mask,
                                aperturesets = apersets,
                                ncols        = ncols,
                                distance     = distance,
                                yorder       = yorder,
                                fig_section  = fig_sec,
                        )
                data = data - stray
            
                # put information into header
                prefix = 'HIERARCH GAMSE BACKGROUND '
                head.append((prefix + 'CORRECTED', True))
                head.append((prefix + 'XMETHOD',   'cubic spline'))
                head.append((prefix + 'YMETHOD',   'polynomial'))
                head.append((prefix + 'NCOLUMN',   ncols))
                head.append((prefix + 'DISTANCE',  distance))
                head.append((prefix + 'YORDER',    yorder))
            
                # plot stray light
                bkgfig = BackgroudFigure()
                bkgfig.plot_background(data+stray, stray)
                bkgfig.suptitle('Background Correction for {}'.format(fileid))
                figname = 'bkg_{}_stray.{}'.format(fileid, fig_format)
                fig_stray = os.path.join(report, figname)
                bkgfig.savefig(fig_stray)
            
                message = 'FileID: {} - background corrected. max value = {}'.format(
                        fileid, stray.max())
            else:
                stray = None
                # put information into header
                prefix = 'HIERARCH GAMSE BACKGROUND '
                head.append((prefix + 'CORRECTED', False))
                message = 'FileID: {} - background not corrected.'.format(fileid)
            
            logger.info(message)
            print(message)
        '''

        background = np.zeros_like(data, dtype=data.dtype)

        '''
        fig = plt.figure(dpi=150, figsize=(12, 8))
        ax1 = fig.add_subplot(311)
        ax2 = fig.add_subplot(312)
        ax3 = fig.add_subplot(313)
        '''
        
        for (ifiber, objname) in fiberobj_lst:
            fiber = chr(ifiber+65)
            objname = objname.lower()
            result = get_xdisp_profile(data, master_aperset[fiber])
            aper_num_lst, aper_pos_lst, aper_brt_lst = result

            weight_lst = get_time_weight(ref_datetime_lst[fiber],
                                        head[statime_key])
            ny, nx = data.shape
            pixel_lst = np.repeat(nx//2, aper_num_lst.size)
            aper_ord_lst, aper_wav_lst = reference_pixel_wavelength(
                                            pixel_lst, aper_num_lst,
                                            ref_calib_lst[fiber],
                                            weight_lst)

            obs_bkg_obj = BackgroundLight(
                            aper_num_lst = aper_num_lst,
                            aper_pos_lst = aper_pos_lst,
                            aper_brt_lst = aper_brt_lst,
                            aper_ord_lst = aper_ord_lst,
                            aper_wav_lst = aper_wav_lst,
                            )

            if objname == 'comb':
                objtype = 'comb'
            else:
                objtype = 'star'

            find_background = False
            selected_bkg = find_best_background(saved_bkg_lst, obs_bkg_obj,
                                fiber, objname, head[statime_key], objtype)
            if selected_bkg is None:
                # not found in today's data
                database_path = config['reduce.background'].get('database_path')
                database_path = os.path.expanduser(database_path)
                selected_bkg = select_background_from_database(database_path,
                                shape     = data.shape,
                                fiber     = fiber,
                                direction = config['data'].get('direction'),
                                objtype   = objtype,
                                obj       = objname,
                                )
                if selected_bkg is None:
                    # not found either in database
                    message = 'Error: No background found in the database'
                    logger.info(logger_prefix + message)
                    print(screen_prefix + message)
                else:
                    # background found in database
                    find_background = True
            else:
                # background found in the same dataset
                find_background = True

            if find_background:
                scale = obs_bkg_obj.find_brightness_scale(selected_bkg)

                message = ('Use background of {} for fiber {}. '
                           'scale = {:6.3f}'.format(
                            selected_bkg.info['fileid'], fiber, scale))
                logger.info(logger_prefix + message)
                print(screen_prefix + message)

            background = background + selected_bkg.data*scale

            '''
            ax1.plot(aper_pos_lst, aper_brt_lst, label='obs, Fiber {}'.format(fiber))
            ax2.plot(aper_wav_lst, aper_brt_lst, label='obs, Fiber {}'.format(fiber))
            ax3.plot(aper_ord_lst, aper_brt_lst, label='obs, Fiber {}'.format(fiber))
            ax1.plot(selected_bkg.aper_pos_lst, selected_bkg.aper_brt_lst, label='saved')
            ax2.plot(selected_bkg.aper_wav_lst, selected_bkg.aper_brt_lst, label='saved')
            ax3.plot(selected_bkg.aper_ord_lst, selected_bkg.aper_brt_lst, label='saved')
            ax1.plot(selected_bkg.aper_pos_lst, selected_bkg.aper_brt_lst*scale, label='scaled')
            ax2.plot(selected_bkg.aper_wav_lst, selected_bkg.aper_brt_lst*scale, label='scaled')
            ax3.plot(selected_bkg.aper_ord_lst, selected_bkg.aper_brt_lst*scale, label='scaled')
            '''
        '''
        ax1.legend(loc='upper left')
        ax2.legend(loc='upper left')
        ax3.legend(loc='upper left')
        x1, x2 = ax3.get_xlim()
        ax3.set_xlim(x2, x1)
        plt.show()
        '''

        data = data - background
        message = 'Background corrected. Max = {:.2f}; Mean = {:.2f}'.format(
                    background.max(), background.mean())
        logger.info(logger_prefix + message)
        print(screen_prefix + message)

        # extract 1d spectrum
        section = config['reduce.extract']
        all_spec  = {}   # use to pack final 1d spectrum
        #all_cards = {}
        lower_limits = {'A':section.getfloat('lower_limit'), 'B':4}
        upper_limits = {'A':section.getfloat('upper_limit'), 'B':4}
        for ifiber, obj in fiberobj_lst:
            fiber = chr(ifiber+65)

            #all_cards[fiber] = []

            lower_limit = lower_limits[fiber]
            upper_limit = upper_limits[fiber]
            apertureset = master_aperset[fiber]
            
            # extract 1d flux summed up
            spectra1d = extract_aperset(data, mask,
                            apertureset = apertureset,
                            lower_limit = lower_limit,
                            upper_limit = upper_limit,
                        )
            message   = '1D spectra of {} orders in fiber {} extracted'.format(
                        len(spectra1d), fiber)
            logger.info(logger_prefix + message)
            print(screen_prefix + message)
            
            # extract 1d error of the object
            error1d   = extract_aperset(variance_map, mask,
                        apertureset = apertureset,
                        lower_limit = lower_limit,
                        upper_limit = upper_limit,
                        variance    = True
                        )
            message   = '1D error sum of {} orders in fiber {} extracted'.format(
                       len(error1d), fiber)
            logger.info(logger_prefix + message)
            print(screen_prefix + message)  
            
            # extract 1d raw flux summed up
            specraw1d = extract_aperset(raw_data, mask,
                        apertureset = apertureset,
                        lower_limit = lower_limit,
                        upper_limit = upper_limit,
                        )
            message   = '1D raw spectra of {} orders in fiber {} extracted'.format(
                       len(error1d), fiber)
            logger.info(logger_prefix + message)
            print(screen_prefix + message)  
            
            if background is None:
                # background is not subtracted
                background1d = {aper: {'flux_sum':
                                  np.zeros_like(spectra1d[aper]['flux_sum'],
                                                dtype=np.float32)
                                 }
                            for aper in apertureset}
            else:
                # extract 1d spectra for stray light
                background1d = extract_aperset(background, mask,
                                apertureset = apertureset,
                                lower_limit = lower_limit,
                                upper_limit = upper_limit,
                            )
                message = '1D straylight of {} orders in fiber {} extracted'.format(
                           len(background1d), fiber)
                logger.info(logger_prefix + message)
                print(screen_prefix + message)

            message = '1D spectra of {} orders in fiber {} extracted'.format(
                        len(spectra1d), fiber)
            logger.info(logger_prefix + message)
            print(screen_prefix + message)

            prefix = 'HIERARCH GAMSE EXTRACTION FIBER {} '.format(fiber)
            head.append((prefix + 'LOWER LIMIT', lower_limit))
            head.append((prefix + 'UPPER LIMIT', upper_limit))

            # pack spectrum
            spec = []
            #print(flat_spec_lst)
            for aper, item in sorted(spectra1d.items()):
                flux_sum = item['flux_sum']
                # search for flat flux
                m = flat_spec_lst[fiber]['aperture']==aper
                flat_flux = flat_spec_lst[fiber][m][0]['flux']
                #read error/varriance and calc. error
                flux_err  = np.sqrt(error1d[aper]['flux_sum'])
                #read raw flux
                flux_raw  = specraw1d[aper]['flux_sum'] 
                
                item = (aper, 0, flux_sum.size,
                        np.zeros_like(flux_sum, dtype=np.float64), # wavelength
                        flux_sum,                       # 1d spectra (summed up)
                        flux_err,                       # 1d error estimation   
                        np.zeros_like(flux_sum, dtype=np.float64), # flux_sum_mask only placeholder no real meaning
                        np.zeros_like(flux_sum, dtype=np.float64), # flux_opt      only placeholder no real meaning
                        np.zeros_like(flux_sum, dtype=np.float64), # flux_opt_err  only placeholder no real meaning
                        np.zeros_like(flux_sum, dtype=np.float64), # flux_opt_mask only placeholder no real meaning  
                        flux_raw,                       # 1d flux raw   
                        flat_flux,                      # 1d spectra of flat
                        background1d[aper]['flux_sum'], # 1d sepctra of background
                        )
                spec.append(item)
            spec = np.array(spec, dtype=spectype)

            # wavelength calibration
            weight_lst = get_time_weight(ref_datetime_lst[fiber],
                                        head[statime_key])

            message = ('Wavelength calibration of fiber {}: weights={}').format(
                        fiber,
                        ','.join(['{:8.4f}'.format(w) for w in weight_lst])
                        )
            logger.info(logger_prefix + message)
            print(screen_prefix + message)

            spec, card_lst = reference_spec_wavelength(spec,
                                ref_calib_lst[fiber], weight_lst)
            all_spec[fiber] = spec
            #all_cards[fiber] = card_lst
            prefix = 'HIERARCH GAMSE WLCALIB FIBER {} '.format(fiber)
            for key, value in card_lst:
                head.append((prefix + key, value))

        #newcards = combine_fiber_cards(all_cards)
        newspec = combine_fiber_spec(all_spec)
        #for key, value in newcards:
        #    key = 'HIERARCH GAMSE WLCALIB '+key
        #    head.append((key, value))
        # pack and save to fits
        hdu_lst = fits.HDUList([
                    fits.PrimaryHDU(header=head),
                    fits.BinTableHDU(newspec),
                    ])
        fname = '{}_{}.fits'.format(fileid, oned_suffix)
        filename = os.path.join(onedspec, fname)
        hdu_lst.writeto(filename, overwrite=True)

        message = '1D spectra written to "{}"'.format(filename)
        logger.info(logger_prefix + message)
        print(screen_prefix + message)<|MERGE_RESOLUTION|>--- conflicted
+++ resolved
@@ -36,14 +36,11 @@
 
 def reduce_doublefiber(config, logtable):
     """Data reduction for multiple-fiber configuration.
+    
     Args:
         config (:class:`configparser.ConfigParser`): The configuration of
             reduction.
         logtable (:class:`astropy.table.Table`): The observing log.
-<<<<<<< HEAD
-=======
-
->>>>>>> 18c0c4ae
     """
 
     # extract keywords from config file
